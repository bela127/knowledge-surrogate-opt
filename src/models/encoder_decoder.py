import tensorflow as tf
from src.models import Model
from src.layers import DeepInsightEncoding, DomainEncoding, NaiveEncoding, PositionalEncoding, PositionalEncoding2
from src.layers.concrete_dropout import ConcreteSpatialDropout2D, get_weight_regularizer, get_dropout_regularizer


class EncoderDecoderDropout(Model):
<<<<<<< HEAD
    def __init__(self, name: str, input_dim: int, output_dim, train_size: int = 100, base_filters: int = 64,
                 activation: str = 'relu', initializer=tf.keras.initializers.GlorotUniform(), x_train=None,
=======
    def __init__(self, name: str, input_dim: int, output_dim, x_train, base_filters: int = 64,
                 activation: str = 'relu', initializer: str = 'glorot_uniform',
>>>>>>> 06118fda
                 encoding: str = 'naive', positional_encoding: int = 0, is_mc_dropout: bool = False,
                 upsampling_interpolation: str = 'nearest'):
        self.base_filters = base_filters
        self.initializer = initializer
        self.activation = activation
        self.encoding = encoding
        self.positional_encoding = positional_encoding
        self.upsampling_interpolation = upsampling_interpolation
        self.wr = get_weight_regularizer(train_size, l=1e-2, tau=1.0)
        self.dr = get_dropout_regularizer(train_size, tau=1.0)
        self.is_mc_dropout = is_mc_dropout
        self.x_train = x_train
        super().__init__(name, input_dim, output_dim)

    def build(self):
        input_tensor = tf.keras.layers.Input(self.input_dim)

        if self.encoding == 'deepinsight':
            custom_input_layer = DeepInsightEncoding(x_train=self.x_train)
        elif self.encoding == 'domain':
            custom_input_layer = DomainEncoding()
        elif self.encoding == 'domain_lengths':
            custom_input_layer = DomainEncoding(use_lengths=True)
        elif self.encoding == 'naive':
            custom_input_layer = NaiveEncoding()
        else:
            raise ValueError(f'Unknown encoding type: {self.encoding}')
        input_layer = custom_input_layer(input_tensor)

        if self.positional_encoding == 1:
            input_layer = PositionalEncoding()(input_layer)
        elif self.positional_encoding == 2:
            input_layer = PositionalEncoding2()(input_layer)

        c1 = tf.keras.layers.Conv2D(filters=self.base_filters, kernel_size=(15, 15), strides=(1, 1),
                                    activation=self.activation,
                                    kernel_initializer=tf.keras.initializers.GlorotUniform(),
                                    padding='same')(input_layer)
        c1 = tf.keras.layers.BatchNormalization()(c1)
        p1 = tf.keras.layers.MaxPooling2D((2, 2))(c1)

        c2_layer = tf.keras.layers.Conv2D(filters=self.base_filters * 2, kernel_size=(7, 7), strides=(1, 1),
                                          activation=self.activation,
                                          kernel_initializer=tf.keras.initializers.GlorotUniform(),
                                          padding='same')
        c2 = ConcreteSpatialDropout2D(c2_layer, weight_regularizer=self.wr, dropout_regularizer=self.dr,
                                      is_mc_dropout=self.is_mc_dropout)(p1)
        c2 = tf.keras.layers.BatchNormalization()(c2)
        p2 = tf.keras.layers.MaxPooling2D((2, 2))(c2)

        c3_layer = tf.keras.layers.Conv2D(filters=self.base_filters * 4, kernel_size=(5, 5), strides=(1, 1),
                                          activation=self.activation,
                                          kernel_initializer=tf.keras.initializers.GlorotUniform(),
                                          padding='same')
        c3 = ConcreteSpatialDropout2D(c3_layer, weight_regularizer=self.wr, dropout_regularizer=self.dr,
                                      is_mc_dropout=self.is_mc_dropout)(p2)
        c3 = tf.keras.layers.BatchNormalization()(c3)
        p3 = tf.keras.layers.MaxPooling2D((2, 2))(c3)

        c4_layer = tf.keras.layers.Conv2D(filters=self.base_filters * 8, kernel_size=(5, 5), strides=(1, 1),
                                          activation=self.activation,
                                          kernel_initializer=tf.keras.initializers.GlorotUniform(),
                                          padding='same')
        c4 = ConcreteSpatialDropout2D(c4_layer, weight_regularizer=self.wr, dropout_regularizer=self.dr,
                                      is_mc_dropout=self.is_mc_dropout)(p3)
        c4 = tf.keras.layers.BatchNormalization()(c4)
        p4 = tf.keras.layers.MaxPooling2D((2, 2))(c4)

        c5_layer = tf.keras.layers.Conv2D(filters=self.base_filters * 8, kernel_size=(3, 3), strides=(1, 1),
                                          activation=self.activation,
                                          kernel_initializer=tf.keras.initializers.GlorotUniform(),
                                          padding='same')
        c5 = ConcreteSpatialDropout2D(c5_layer, weight_regularizer=self.wr, dropout_regularizer=self.dr,
                                      is_mc_dropout=self.is_mc_dropout)(p4)
        c5 = tf.keras.layers.BatchNormalization()(c5)
        p5 = tf.keras.layers.MaxPooling2D((2, 2))(c5)

        c6_layer = tf.keras.layers.Conv2D(filters=self.base_filters * 8, kernel_size=(2, 2), strides=(1, 1),
                                          activation=self.activation,
                                          kernel_initializer=tf.keras.initializers.GlorotUniform(),
                                          padding='same')
        c6 = ConcreteSpatialDropout2D(c6_layer, weight_regularizer=self.wr, dropout_regularizer=self.dr,
                                      is_mc_dropout=self.is_mc_dropout)(p5)
        c6 = tf.keras.layers.BatchNormalization()(c6)
        p6 = tf.keras.layers.MaxPooling2D((2, 2))(c6)

        u1 = tf.keras.layers.Resizing(c6.shape[1], c6.shape[2], interpolation=self.upsampling_interpolation,
                                      crop_to_aspect_ratio=False)(p6)
        c7_layer = tf.keras.layers.Conv2D(filters=self.base_filters * 16, kernel_size=(2, 2), strides=(1, 1),
                                          activation=self.activation,
                                          kernel_initializer=tf.keras.initializers.GlorotUniform(),
                                          padding='same')
        c7 = ConcreteSpatialDropout2D(c7_layer, weight_regularizer=self.wr, dropout_regularizer=self.dr,
                                      is_mc_dropout=self.is_mc_dropout)(u1)
        c7 = tf.keras.layers.BatchNormalization()(c7)

        u2 = tf.keras.layers.Resizing(c5.shape[1], c5.shape[2], interpolation=self.upsampling_interpolation,
                                      crop_to_aspect_ratio=False)(c7)
        c8_layer = tf.keras.layers.Conv2D(filters=self.base_filters * 16, kernel_size=(3, 3), strides=(1, 1),
                                          activation=self.activation,
                                          kernel_initializer=tf.keras.initializers.GlorotUniform(),
                                          padding='same')
        c8 = ConcreteSpatialDropout2D(c8_layer, weight_regularizer=self.wr, dropout_regularizer=self.dr,
                                      is_mc_dropout=self.is_mc_dropout)(u2)
        c8 = tf.keras.layers.BatchNormalization()(c8)

        u3 = tf.keras.layers.Resizing(c4.shape[1], c4.shape[2], interpolation=self.upsampling_interpolation,
                                      crop_to_aspect_ratio=False)(c8)
        c9_layer = tf.keras.layers.Conv2D(filters=self.base_filters * 8, kernel_size=(5, 5), strides=(1, 1),
                                          activation=self.activation,
                                          kernel_initializer=tf.keras.initializers.GlorotUniform(),
                                          padding='same')
        c9 = ConcreteSpatialDropout2D(c9_layer, weight_regularizer=self.wr, dropout_regularizer=self.dr,
                                      is_mc_dropout=self.is_mc_dropout)(u3)
        c9 = tf.keras.layers.BatchNormalization()(c9)

        u4 = tf.keras.layers.Resizing(c3.shape[1], c3.shape[2], interpolation=self.upsampling_interpolation,
                                      crop_to_aspect_ratio=False)(c9)
        c10_layer = tf.keras.layers.Conv2D(filters=self.base_filters * 4, kernel_size=(5, 5), strides=(1, 1),
                                           activation=self.activation,
                                           kernel_initializer=tf.keras.initializers.GlorotUniform(),
                                           padding='same')
        c10 = ConcreteSpatialDropout2D(c10_layer, weight_regularizer=self.wr, dropout_regularizer=self.dr,
                                       is_mc_dropout=self.is_mc_dropout)(u4)
        c10 = tf.keras.layers.BatchNormalization()(c10)

        u5 = tf.keras.layers.Resizing(c2.shape[1], c2.shape[2], interpolation=self.upsampling_interpolation,
                                      crop_to_aspect_ratio=False)(c10)
        c11_layer = tf.keras.layers.Conv2D(filters=self.base_filters * 2, kernel_size=(7, 7), strides=(1, 1),
                                           activation=self.activation,
                                           kernel_initializer=tf.keras.initializers.GlorotUniform(),
                                           padding='same')
        c11 = ConcreteSpatialDropout2D(c11_layer, weight_regularizer=self.wr, dropout_regularizer=self.dr,
                                       is_mc_dropout=self.is_mc_dropout)(u5)
        c11 = tf.keras.layers.BatchNormalization()(c11)

        u6 = tf.keras.layers.Resizing(c1.shape[1], c1.shape[2], interpolation=self.upsampling_interpolation,
                                      crop_to_aspect_ratio=False)(c11)
        output_layer = tf.keras.layers.Conv2D(filters=1, kernel_size=(15, 15), strides=(1, 1),
                                              activation='sigmoid', padding='same')(u6)

        self.model = tf.keras.models.Model(inputs=input_tensor, outputs=output_layer)


class EncoderDecoder(Model):
    def __init__(self, name: str, input_dim: int, output_dim, x_train, base_filters: int = 64,
                 activation: str = 'relu', initializer: str = 'glorot_uniform',
                 encoding: str = 'naive', positional_encoding: int = 0, upsampling_interpolation: str = 'nearest'):
        self.x_train = x_train
        self.base_filters = base_filters
        self.initializer = initializer
        self.activation = activation
        self.encoding = encoding
        self.positional_encoding = positional_encoding
        self.upsampling_interpolation = upsampling_interpolation
        super().__init__(name, input_dim, output_dim)

    def build(self):
        input_tensor = tf.keras.layers.Input(self.input_dim)

        if self.encoding == 'deepinsight':
            custom_input_layer = DeepInsightEncoding(x_train=self.x_train)
        elif self.encoding == 'domain':
            custom_input_layer = DomainEncoding()
        elif self.encoding == 'domain_lengths':
            custom_input_layer = DomainEncoding(use_lengths=True)
        elif self.encoding == 'naive':
            custom_input_layer = NaiveEncoding()
        else:
            raise ValueError(f'Unknown encoding type: {self.encoding}')
        input_layer = custom_input_layer(input_tensor)

        if self.positional_encoding == 1:
            input_layer = PositionalEncoding()(input_layer)
        elif self.positional_encoding == 2:
            input_layer = PositionalEncoding2()(input_layer)

        c1 = tf.keras.layers.Conv2D(filters=self.base_filters, kernel_size=(15, 15), strides=(1, 1),
                                    activation=self.activation,
                                    kernel_initializer=tf.keras.initializers.GlorotUniform(),
                                    padding='same')(input_layer)
        c1 = tf.keras.layers.BatchNormalization()(c1)
        p1 = tf.keras.layers.MaxPooling2D((2, 2))(c1)

        c2 = tf.keras.layers.Conv2D(filters=self.base_filters * 2, kernel_size=(7, 7), strides=(1, 1),
                                    activation=self.activation,
                                    kernel_initializer=tf.keras.initializers.GlorotUniform(),
                                    padding='same')(p1)
        c2 = tf.keras.layers.BatchNormalization()(c2)
        p2 = tf.keras.layers.MaxPooling2D((2, 2))(c2)

        c3 = tf.keras.layers.Conv2D(filters=self.base_filters * 4, kernel_size=(5, 5), strides=(1, 1),
                                    activation=self.activation,
                                    kernel_initializer=tf.keras.initializers.GlorotUniform(),
                                    padding='same')(p2)
        c3 = tf.keras.layers.BatchNormalization()(c3)
        p3 = tf.keras.layers.MaxPooling2D((2, 2))(c3)

        c4 = tf.keras.layers.Conv2D(filters=self.base_filters * 8, kernel_size=(5, 5), strides=(1, 1),
                                    activation=self.activation,
                                    kernel_initializer=tf.keras.initializers.GlorotUniform(),
                                    padding='same')(p3)
        c4 = tf.keras.layers.BatchNormalization()(c4)
        p4 = tf.keras.layers.MaxPooling2D((2, 2))(c4)

        c5 = tf.keras.layers.Conv2D(filters=self.base_filters * 8, kernel_size=(3, 3), strides=(1, 1),
                                    activation=self.activation,
                                    kernel_initializer=tf.keras.initializers.GlorotUniform(),
                                    padding='same')(p4)
        c5 = tf.keras.layers.BatchNormalization()(c5)
        p5 = tf.keras.layers.MaxPooling2D((2, 2))(c5)

        c6 = tf.keras.layers.Conv2D(filters=self.base_filters * 8, kernel_size=(2, 2), strides=(1, 1),
                                    activation=self.activation,
                                    kernel_initializer=tf.keras.initializers.GlorotUniform(),
                                    padding='same')(p5)
        c6 = tf.keras.layers.BatchNormalization()(c6)
        p6 = tf.keras.layers.MaxPooling2D((2, 2))(c6)

        u1 = tf.keras.layers.Resizing(c6.shape[1], c6.shape[2], interpolation=self.upsampling_interpolation,
                                      crop_to_aspect_ratio=False)(p6)
        c7 = tf.keras.layers.Conv2D(filters=self.base_filters * 16, kernel_size=(2, 2), strides=(1, 1),
                                    activation=self.activation,
                                    kernel_initializer=tf.keras.initializers.GlorotUniform(),
                                    padding='same')(u1)
        c7 = tf.keras.layers.BatchNormalization()(c7)

        u2 = tf.keras.layers.Resizing(c5.shape[1], c5.shape[2], interpolation=self.upsampling_interpolation,
                                      crop_to_aspect_ratio=False)(c7)
        c8 = tf.keras.layers.Conv2D(filters=self.base_filters * 16, kernel_size=(3, 3), strides=(1, 1),
                                    activation=self.activation,
                                    kernel_initializer=tf.keras.initializers.GlorotUniform(),
                                    padding='same')(u2)
        c8 = tf.keras.layers.BatchNormalization()(c8)

        u3 = tf.keras.layers.Resizing(c4.shape[1], c4.shape[2], interpolation=self.upsampling_interpolation,
                                      crop_to_aspect_ratio=False)(c8)
        c9 = tf.keras.layers.Conv2D(filters=self.base_filters * 8, kernel_size=(5, 5), strides=(1, 1),
                                    activation=self.activation,
                                    kernel_initializer=tf.keras.initializers.GlorotUniform(), padding='same')(u3)
        c9 = tf.keras.layers.BatchNormalization()(c9)

        u4 = tf.keras.layers.Resizing(c3.shape[1], c3.shape[2], interpolation=self.upsampling_interpolation,
                                      crop_to_aspect_ratio=False)(c9)
        c10 = tf.keras.layers.Conv2D(filters=self.base_filters * 4, kernel_size=(5, 5), strides=(1, 1),
                                     activation=self.activation,
                                     kernel_initializer=tf.keras.initializers.GlorotUniform(),
                                     padding='same')(u4)
        c10 = tf.keras.layers.BatchNormalization()(c10)

        u5 = tf.keras.layers.Resizing(c2.shape[1], c2.shape[2], interpolation=self.upsampling_interpolation,
                                      crop_to_aspect_ratio=False)(c10)
        c11 = tf.keras.layers.Conv2D(filters=self.base_filters * 2, kernel_size=(7, 7), strides=(1, 1),
                                     activation=self.activation,
                                     kernel_initializer=tf.keras.initializers.GlorotUniform(),
                                     padding='same')(u5)
        c11 = tf.keras.layers.BatchNormalization()(c11)

        u6 = tf.keras.layers.Resizing(c1.shape[1], c1.shape[2], interpolation=self.upsampling_interpolation,
                                      crop_to_aspect_ratio=False)(c11)
        output_layer = tf.keras.layers.Conv2D(filters=1, kernel_size=(15, 15), strides=(1, 1),
                                              activation='sigmoid', padding='same')(u6)

        self.model = tf.keras.models.Model(inputs=input_tensor, outputs=output_layer)<|MERGE_RESOLUTION|>--- conflicted
+++ resolved
@@ -5,13 +5,8 @@
 
 
 class EncoderDecoderDropout(Model):
-<<<<<<< HEAD
     def __init__(self, name: str, input_dim: int, output_dim, train_size: int = 100, base_filters: int = 64,
-                 activation: str = 'relu', initializer=tf.keras.initializers.GlorotUniform(), x_train=None,
-=======
-    def __init__(self, name: str, input_dim: int, output_dim, x_train, base_filters: int = 64,
-                 activation: str = 'relu', initializer: str = 'glorot_uniform',
->>>>>>> 06118fda
+                 activation: str = 'relu', initializer: str = 'glorot_uniform', x_train=None,
                  encoding: str = 'naive', positional_encoding: int = 0, is_mc_dropout: bool = False,
                  upsampling_interpolation: str = 'nearest'):
         self.base_filters = base_filters
@@ -157,22 +152,22 @@
 
 
 class EncoderDecoder(Model):
-    def __init__(self, name: str, input_dim: int, output_dim, x_train, base_filters: int = 64,
-                 activation: str = 'relu', initializer: str = 'glorot_uniform',
+    def __init__(self, name: str, input_dim: int, output_dim, base_filters: int = 64,
+                 activation: str = 'relu', initializer: str = 'glorot_uniform', x_train=None,
                  encoding: str = 'naive', positional_encoding: int = 0, upsampling_interpolation: str = 'nearest'):
-        self.x_train = x_train
         self.base_filters = base_filters
         self.initializer = initializer
         self.activation = activation
         self.encoding = encoding
         self.positional_encoding = positional_encoding
         self.upsampling_interpolation = upsampling_interpolation
+        self.x_train = x_train
         super().__init__(name, input_dim, output_dim)
 
     def build(self):
         input_tensor = tf.keras.layers.Input(self.input_dim)
 
-        if self.encoding == 'deepinsight':
+        if self.encoding == 'deepinsight' and self.x_train is not None:
             custom_input_layer = DeepInsightEncoding(x_train=self.x_train)
         elif self.encoding == 'domain':
             custom_input_layer = DomainEncoding()
